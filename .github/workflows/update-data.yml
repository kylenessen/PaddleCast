name: Update Data

on:
  schedule:
    - cron: "0 * * * *" # every hour
  workflow_dispatch:

permissions:
  contents: write

jobs:
<<<<<<< HEAD
  update:
    runs-on: ubuntu-latest
    steps:
      - name: Checkout repository
        uses: actions/checkout@v4
        with:
          fetch-depth: 0

      - name: Prepare gh-pages worktree
        run: |
          if git ls-remote --exit-code origin gh-pages; then
            git worktree add gh-pages origin/gh-pages
          else
            git worktree add gh-pages
            cd gh-pages
            git checkout --orphan gh-pages
            git commit --allow-empty -m "Initialize gh-pages"
            git push origin gh-pages
            cd ..
          fi
=======
  build-docs:
    runs-on: ubuntu-latest
    steps:
      - name: Checkout
        uses: actions/checkout@v4
>>>>>>> d93705e1

      - name: Set up Python
        uses: actions/setup-python@v5
        with:
<<<<<<< HEAD
          python-version: "3.11"

      - name: Install dependencies
        run: pip install requests pytz

      - name: Generate data.json into gh-pages
        working-directory: gh-pages
        run: |
          python ../scripts/fetch_and_score.py

      - name: Commit and push data
        working-directory: gh-pages
        run: |
          git config user.name "github-actions[bot]"
          git config user.email "github-actions[bot]@users.noreply.github.com"
          git add data/data.json
          git commit -m "Update data [skip ci]" || echo "No changes"
          git push origin gh-pages
=======
          python-version: '3.11'

      - name: Install dependencies
        run: |
          python -m pip install --upgrade pip
          pip install -r requirements.txt

      - name: Generate data.json
        env:
          MIN_TIDE_FT: '2.5'
          MIN_DURATION_MIN: '60'
          WINDOW_BLOCK_MIN: '120'
        run: |
          python scripts/fetch_and_score.py

      - name: Build docs directory
        run: |
          rm -rf docs
          mkdir -p docs
          cp -r src/* docs/
          mkdir -p docs/data
          cp -f data/data.json docs/data/data.json
          echo paddlecast.org > docs/CNAME

      - name: Commit docs to main
        run: |
          git config user.name 'github-actions[bot]'
          git config user.email 'github-actions[bot]@users.noreply.github.com'
          git add docs
          git commit -m 'Build docs (site + data) [skip ci]' || echo 'No changes'
          git push
>>>>>>> d93705e1
<|MERGE_RESOLUTION|>--- conflicted
+++ resolved
@@ -1,66 +1,30 @@
-name: Update Data
+name: Build docs on main
 
 on:
+  push:
+    branches: [ main ]
+    paths:
+      - 'src/**'
+      - 'scripts/**'
+      - 'requirements.txt'
+      - '.github/workflows/update-data.yml'
   schedule:
-    - cron: "0 * * * *" # every hour
+    - cron: '0 */3 * * *'  # every 3 hours
   workflow_dispatch:
 
 permissions:
   contents: write
 
 jobs:
-<<<<<<< HEAD
-  update:
-    runs-on: ubuntu-latest
-    steps:
-      - name: Checkout repository
-        uses: actions/checkout@v4
-        with:
-          fetch-depth: 0
-
-      - name: Prepare gh-pages worktree
-        run: |
-          if git ls-remote --exit-code origin gh-pages; then
-            git worktree add gh-pages origin/gh-pages
-          else
-            git worktree add gh-pages
-            cd gh-pages
-            git checkout --orphan gh-pages
-            git commit --allow-empty -m "Initialize gh-pages"
-            git push origin gh-pages
-            cd ..
-          fi
-=======
   build-docs:
     runs-on: ubuntu-latest
     steps:
       - name: Checkout
         uses: actions/checkout@v4
->>>>>>> d93705e1
 
       - name: Set up Python
         uses: actions/setup-python@v5
         with:
-<<<<<<< HEAD
-          python-version: "3.11"
-
-      - name: Install dependencies
-        run: pip install requests pytz
-
-      - name: Generate data.json into gh-pages
-        working-directory: gh-pages
-        run: |
-          python ../scripts/fetch_and_score.py
-
-      - name: Commit and push data
-        working-directory: gh-pages
-        run: |
-          git config user.name "github-actions[bot]"
-          git config user.email "github-actions[bot]@users.noreply.github.com"
-          git add data/data.json
-          git commit -m "Update data [skip ci]" || echo "No changes"
-          git push origin gh-pages
-=======
           python-version: '3.11'
 
       - name: Install dependencies
@@ -91,5 +55,4 @@
           git config user.email 'github-actions[bot]@users.noreply.github.com'
           git add docs
           git commit -m 'Build docs (site + data) [skip ci]' || echo 'No changes'
-          git push
->>>>>>> d93705e1
+          git push